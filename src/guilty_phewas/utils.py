# -*- coding: utf-8 -*-

"""Utility functions to run the algorithm."""

import os
from typing import Dict, List, Optional

import mygene
import pandas as pd
from networkx import DiGraph
from opentargets import OpenTargetsClient
from pybel.dsl import BaseEntity, gene, protein, rna

from .constants import data_dir, disease_abr, disease_ids_efo, ot_file


def get_base_dir(basedir, path):
    return os.path.join(basedir, path)


def get_local_bel_file(basedir, path):
    dir_ = get_base_dir(basedir, path)
    return os.path.join(dir_, path + '.bel')


def get_struct_file(basedir, path):
    dir_ = get_base_dir(basedir, path)
    return os.path.join(dir_, path + '_graph.adjlist')


def get_attr_file(basedir, path):
    dir_ = get_base_dir(basedir, path)
    return os.path.join(dir_, path + '_na.adjlist')


def get_labels_file(basedir, path):
    dir_ = get_base_dir(basedir, path)
    return os.path.join(dir_, 'labels_maped.txt')


def add_disease_attribute(graph: DiGraph, att_mappings: Dict):
    """Add the phenotypes to the Base Entities as attributes."""
    for node in graph:
        if isinstance(node, (protein, rna, gene) and node.name in att_mappings):
            graph.nodes[node]['phenotypes'] = [phtype for _, phtype in att_mappings[node.name]]


def write_adj_file_attribute(graph, filepath: str, att_mappings: Dict, pred_mapping: Optional[Dict] = None):
    """Write an adjacency file from the attribute graph."""
<<<<<<< HEAD
    if pred_mapping is None:
        pred_mapping = dict()
    with open(filepath, 'w') as f:
=======
    with open(filepath, 'w') as file:
>>>>>>> a006124d
        for node in graph.nodes:
            line = f"{node}"
            if 'phenotypes' in graph.nodes[node]:  # "There are diseases in the node":
<<<<<<< HEAD
                line += f" {' '.join(str(att_mappings[phe]) for phe in graph.nodes[node]['phenotypes'])}"
            if 'label' in graph.nodes[node] and graph.nodes[node]['label'] in pred_mapping:
                line += f" {pred_mapping[graph.nodes[node]['label']]}"
            print(line, file=f)
=======
                print(f"{node} {' '.join(str(att_mappings[phe]) for phe in graph.nodes[node]['phenotypes'])}",
                      file=file)
            else:
                print(f"{node}", file=file)
>>>>>>> a006124d


# Copied from GuiltyTargets/reproduction
def download_for_disease(disease_id, outpath):
    ot = OpenTargetsClient()
    assoc = ot.get_associations_for_disease(
        disease_id,
        fields=['associationscore.datatypes', 'target.id']
    ).filter(
        datatype='known_drug'
    )
    ensembl_list = [a['target']['id'] for a in assoc]

    mg = mygene.MyGeneInfo()
    id_mappings = mg.getgenes(ensembl_list, fields="symbol")

    with open(outpath, 'w+') as outfile:
        for mapping in id_mappings:
            if 'symbol' in mapping.keys():
                outfile.write(mapping['symbol'])
                outfile.write('\n')


def parse_gene_list(path: str, graph: DiGraph, anno_type: str = "name") -> list:
    """Parse a list of genes and return them if they are in the network.

    :param str path: The path of input file.
    :param Graph graph: The graph with genes as nodes.
    :param str anno_type: The type of annotation with two options:name-Entrez ID, symbol-HGNC symbol.
    :return list: A list of genes, all of which are in the network.
    """
    # read the file
    genes = pd.read_csv(path, header=None)[0].tolist()
    genes = set(genes)

    # get those genes which are in the network
    symbols = [
        node['name']
        for node in graph.nodes
        if isinstance(node, BaseEntity) and 'name' in node
    ]

    return list(genes.intersection(symbols))


def write_labels_file(outfile: str, graph: DiGraph, target_list: List[str]):
    """Write the file with the nodes' ids and the labels (known target vs not).

    :param outfile: Path to the output file.
    :param graph: Graph (with the nodes already converted to integers).
    :param target_list: List with the known targets symbols.
    :return:
    """
    with open(outfile, 'w') as file:
        for node in graph.nodes:
            if (
                isinstance(graph.nodes[node]['old_label'], BaseEntity) and
                'name' in graph.nodes[node]['old_label'] and
                graph.nodes[node]['old_label']['name'] in target_list
            ):
                print(f'{node}\t1', file=file)
            else:
                print(f'{node}\t0', file=file)


if __name__ == '__main__':
    for (id, abr) in zip(disease_ids_efo, disease_abr):
        outpath = os.path.join(data_dir, abr, ot_file)
        download_for_disease(id, outpath)<|MERGE_RESOLUTION|>--- conflicted
+++ resolved
@@ -47,27 +47,16 @@
 
 def write_adj_file_attribute(graph, filepath: str, att_mappings: Dict, pred_mapping: Optional[Dict] = None):
     """Write an adjacency file from the attribute graph."""
-<<<<<<< HEAD
     if pred_mapping is None:
         pred_mapping = dict()
-    with open(filepath, 'w') as f:
-=======
     with open(filepath, 'w') as file:
->>>>>>> a006124d
         for node in graph.nodes:
             line = f"{node}"
-            if 'phenotypes' in graph.nodes[node]:  # "There are diseases in the node":
-<<<<<<< HEAD
+            if 'phenotypes' in graph.nodes[node]:  # There are diseases in the node (gene)
                 line += f" {' '.join(str(att_mappings[phe]) for phe in graph.nodes[node]['phenotypes'])}"
-            if 'label' in graph.nodes[node] and graph.nodes[node]['label'] in pred_mapping:
+            if 'label' in graph.nodes[node] and graph.nodes[node]['label'] in pred_mapping:  # predicate node
                 line += f" {pred_mapping[graph.nodes[node]['label']]}"
-            print(line, file=f)
-=======
-                print(f"{node} {' '.join(str(att_mappings[phe]) for phe in graph.nodes[node]['phenotypes'])}",
-                      file=file)
-            else:
-                print(f"{node}", file=file)
->>>>>>> a006124d
+            print(line, file=file)
 
 
 # Copied from GuiltyTargets/reproduction
