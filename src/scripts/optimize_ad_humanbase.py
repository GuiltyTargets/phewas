--- conflicted
+++ resolved
@@ -4,6 +4,7 @@
 
 import logging
 import itertools
+from math import ceil
 import time
 import traceback
 import warnings
@@ -20,7 +21,8 @@
 warnings.simplefilter('ignore')
 
 # Log the run
-logger = logging.getLogger()
+logger = logging.getLogger(__name__)
+logger.setLevel(logging.DEBUG)
 fh = logging.FileHandler('optimize_parameters_ad.log')
 fh.setLevel(logging.DEBUG)
 # create console handler with a higher log level
@@ -29,42 +31,15 @@
 logger.addHandler(ch)
 logger.addHandler(fh)
 
-<<<<<<< HEAD
 assert os.path.isdir(DATA_BASE_DIR), "Update your data_basedir folder for this environment."
-=======
-# Paths
-data_base_dir = r'/home/bit/lacerda/data'
-assert os.path.isdir(data_base_dir), "Update your data_basedir folder for this environment."
-assert os.path.isdir(data_base_dir)
-
-targets_file = os.path.join(data_base_dir, r'OpenTargets/ad/ot_symbol.txt')
-assoc_file = os.path.join(data_base_dir, r'OpenTargets/ad/ot_assoc_symbol.txt')
-g2v_path = os.path.join(data_base_dir, r'gat2vec_files/ppi/ad')
-phewas_path = None  # Phewas file need to be converted to Entrez
-
-ppi_base_path = os.path.join(data_base_dir, r'HumanBase')
->>>>>>> 6f1c5934
 
 dge = 'BM10'
 
-<<<<<<< HEAD
 # Paths
 targets_file = os.path.join(DATA_BASE_DIR, r'OpenTargets/ad/ot_entrez.txt')
 assoc_file = os.path.join(DATA_BASE_DIR, r'OpenTargets/ad/ot_assoc_entrez.txt')
 g2v_path = os.path.join(DATA_BASE_DIR, r'gat2vec_files/ppi/ad')
 phewas_path = None  # Phewas file need to be converted to Entrez
-=======
-graph_paths = ['hippocampus_top_symbol', 'cerebral_cortex_top_symbol']
-
-lfc_cutoff = 1.5  # no significance when changed
-ppi_edge_min_confidence = 0.0
-
-# parameters for optimization
-g2v_opt_num_walks = [2, 5, 10, 20, 30, 80]
-g2v_opt_walk_len = [4, 20, 40, 80, 120, 160]
-g2v_opt_dimension = [2, 16, 64, 128, 512]
-g2v_opt_win_size = [2, 5, 10, 20, 30]
->>>>>>> 6f1c5934
 
 ppi_base_path = os.path.join(DATA_BASE_DIR, r'HumanBase')
 dge_path = os.path.join(DATA_BASE_DIR, f'DGE/AMP-AD/DifferentialExpression_{dge}.csv')
@@ -75,7 +50,7 @@
         nwal: list,
         wlen: list,
         dim: list,
-        wsize: list,
+        ws_mult: list,
         evaluation: str='auc'
 ) -> int:
     """Tests the algorithm with the given parameters. Only one of the parameters can be tested at a time.
@@ -84,35 +59,37 @@
     :param nwal: List of values to be used for number of walks.
     :param wlen: List of values to be used for walk length.
     :param dim: List of values to be used for dimension.
-    :param wsize: List of values to be used for window size.
+    :param ws_mult: List of multipliers (of #Walks) to be used for window size.
     :param evaluation: Column used to evaluate the hyperparameters ('auc', 'aps', ...)
     :return: The index to the parameter with the best result.
     """
     best_idx = -1
     best_val = 0.0
-    iter_string = ''
-
-    if len([x for x in [nwal, wlen, dim, wsize] if len(x) != 1]) != 1:
+
+    if len([x for x in [nwal, wlen, dim, ws_mult] if len(x) != 1]) != 1:
         logger.error('One and only one parameter should be optimized at a time')
         return -1
     df = pd.DataFrame()
     fig, axs = plt.subplots()
-    for idx, (nw, wl, d, ws) in enumerate(itertools.product(nwal, wlen, dim, wsize)):
+    opt_start = time.time()
+    for idx, (nw, wl, d, ws) in enumerate(itertools.product(nwal, wlen, dim, ws_mult)):
         auc_df, _ = rank_targets(
             directory=g2v_path,
             network=network,
             num_walks=nw,
             walk_length=wl,
             dimension=d,
-            window_size=ws,
-        )
+            window_size=int(ceil(ws * nw)),
+        )
+        logger.debug(f'Intermediate result in {time.time() - opt_start}s')
         iter_string = f'nw{nw}wl{wl}d{d}ws{ws}'
         df[iter_string] = auc_df[evaluation]
         if auc_df[evaluation].mean() >= best_val:
             best_idx = idx
             best_val = auc_df[evaluation].mean()
+    logger.info(f'Optimization {fig.number} total time: {time.time() - opt_start}s')
     df.boxplot(return_type='axes', ax=axs)
-    fig.suptitle(iter_string)
+    fig.suptitle(f'Optimization #{fig.number}')
     fig.savefig(f'optimization_ad_{fig.number}.png')
     return best_idx
 
@@ -121,7 +98,7 @@
 
     dim = len(graph_paths)
     fig, axs = plt.subplots(ncols=dim, sharey='all', squeeze=False)
-    fig.set_size_inches(10, 5)
+    fig.set_size_inches(15, 5)
 
     gene_list = parse_dge(
         dge_path=dge_path,
@@ -158,17 +135,17 @@
 
         # Starting parameters
         n_walk = 10
-        w_size = 10
+        w_size = .125
         dimens = 128
 
         # Optimize walk length
-        logger.info('Optimizing walk lenght')
+        logger.info('Optimizing walk length')
         best_idx = optimize_parameters(
             network=network,
             nwal=[n_walk],
             wlen=g2v_opt_walk_len,
             dim=[dimens],
-            wsize=[w_size],
+            ws_mult=[w_size],
             evaluation='auc'
         )
         w_len = g2v_opt_walk_len[best_idx]
@@ -180,7 +157,7 @@
             nwal=g2v_opt_num_walks,
             wlen=[w_len],
             dim=[dimens],
-            wsize=[w_size],
+            ws_mult=[w_size],
             evaluation='auc'
         )
         n_walk = g2v_opt_num_walks[best_idx]
@@ -192,10 +169,10 @@
             nwal=[n_walk],
             wlen=[w_len],
             dim=[dimens],
-            wsize=g2v_opt_win_size,
-            evaluation='auc'
-        )
-        w_size = g2v_opt_win_size[best_idx]
+            ws_mult=g2v_opt_win_size_mult,
+            evaluation='auc'
+        )
+        w_size = g2v_opt_win_size_mult[best_idx]
 
         # Optimize dimension
         logger.info('Optimizing dimension')
@@ -204,7 +181,7 @@
             nwal=[n_walk],
             wlen=[w_len],
             dim=g2v_opt_dimension,
-            wsize=[w_size],
+            ws_mult=[w_size],
             evaluation='auc'
         )
         dimens = g2v_opt_dimension[best_idx]
